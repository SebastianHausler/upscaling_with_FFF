--- conflicted
+++ resolved
@@ -2,13 +2,8 @@
 from torch import nn
 
 from fff.base import ModelHParams
-<<<<<<< HEAD
-from .utils import make_inn
-from ..loss import batch_wrap
-=======
 from fff.utils.utils import batch_wrap
 from .utils import make_inn
->>>>>>> 817f7697
 
 
 class InjectiveFlowHParams(ModelHParams):
