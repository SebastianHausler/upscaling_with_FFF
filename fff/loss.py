--- conflicted
+++ resolved
@@ -27,16 +27,6 @@
 from geomstats.geometry.manifold import Manifold
 
 import torch
-<<<<<<< HEAD
-from torch import vmap
-from torch._functorch.eager_transforms import jacrev, jacfwd
-from torch.autograd import grad
-from torch.autograd.forward_ad import dual_level, make_dual, unpack_dual
-
-SurrogateOutput = namedtuple("SurrogateOutput", ["z", "x1", "nll", "surrogate", "regularizations"])
-ExactOutput = namedtuple("ExactOutput", ["z", "x1", "nll"])
-Transform = Callable[[torch.Tensor], torch.Tensor]
-=======
 from torch.distributions import Distribution
 from torch.autograd import grad
 from torch.autograd.forward_ad import dual_level, make_dual, unpack_dual
@@ -44,7 +34,6 @@
 from fff.utils.geometry import random_tangent_vec
 from fff.utils.utils import sum_except_batch
 from fff.utils.types import Transform
->>>>>>> 817f7697
 
 SurrogateOutput = namedtuple(
     "SurrogateOutput", ["surrogate", "z", "x1", "regularizations"]
@@ -237,84 +226,6 @@
     return beta * mse + nll
 
 
-<<<<<<< HEAD
-def sum_except_batch(x: torch.Tensor) -> torch.Tensor:
-    """
-    Sum over all dimensions except the first.
-    :param x: Input tensor.
-    :return: Sum over all dimensions except the first.
-    """
-    return torch.sum(x.reshape(x.shape[0], -1), dim=1)
-
-
-def batch_wrap(fn):
-    """
-    Add a batch dimension to each tensor argument.
-
-    :param fn:
-    :return:
-    """
-
-    def deep_unsqueeze(arg):
-        if torch.is_tensor(arg):
-            return arg[None, ...]
-        elif isinstance(arg, dict):
-            return {key: deep_unsqueeze(value) for key, value in arg.items()}
-        elif isinstance(arg, (list, tuple)):
-            return [deep_unsqueeze(value) for value in arg]
-
-    @functools.wraps(fn)
-    def wrapper(*args, **kwargs):
-        args = deep_unsqueeze(args)
-        return fn(*args, **kwargs)[0]
-
-    return wrapper
-
-
-def double_output(fn):
-    @wraps(fn)
-    def wrapper(*args, **kwargs):
-        out = fn(*args, **kwargs)
-        return out, out
-
-    return wrapper
-
-
-def compute_jacobian(x_in, fn, *func_args, chunk_size=None, grad_type="backward", **func_kwargs):
-    jacfn = jacrev if grad_type == "backward" else jacfwd
-    with torch.inference_mode(False):
-        with torch.no_grad():
-            fn_kwargs_prefilled = partial(fn, **func_kwargs)
-            fn_batch_expanded = batch_wrap(fn_kwargs_prefilled)
-            fn_return_val = double_output(fn_batch_expanded)
-            fn_jac_batched = vmap(
-                jacfn(fn_return_val, has_aux=True), chunk_size=chunk_size
-            )
-            jac, x_out = fn_jac_batched(x_in, *func_args)
-    return x_out, jac
-
-
-def nll_exact(x: torch.Tensor, encode: Transform, decode: Transform,
-              latent: torch.distributions.Distribution, **kwargs) -> ExactOutput:
-    """
-    Compute the nll of the decoder.
-
-    It will return a lower bound (unless the decoder is invertible)
-    of the probability density the decoder assigns to the points
-    x1 = decode(encode(x)) -- if the reconstruction is good, then this
-    is a good approximation of the nll by the dataset.
-
-    :param x:
-    :param encode:
-    :param decode:
-    :param latent:
-    :param kwargs: Are passed to compute_jacobian
-    :return:
-    """
-    z = encode(x)
-    x1, dec_jac = compute_jacobian(z, decode)
-    return ExactOutput(z, x1, -latent.log_prob(z) + torch.slogdet(dec_jac).logabsdet)
-=======
 def mfff_loss(
     x: torch.Tensor,
     encode: Transform,
@@ -355,5 +266,4 @@
     log_prob = latent_distribution.log_prob(surrogate.z)
     metric_vol_change = volume_change_metric(x, surrogate.z, manifold)
     nll = -sum_except_batch(log_prob) - surrogate.surrogate - metric_vol_change
-    return beta * mse + nll
->>>>>>> 817f7697
+    return beta * mse + nll