--- conflicted
+++ resolved
@@ -16,11 +16,7 @@
 from tqdm.auto import tqdm, trange
 
 from fff.evaluate.utils import load_cache
-<<<<<<< HEAD
-from fff.loss import batch_wrap
-=======
 from fff.utils.utils import batch_wrap
->>>>>>> 817f7697
 
 
 def _tgt_info(model):
